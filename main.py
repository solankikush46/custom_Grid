# main.py

from src.test import *
from src.plot_metrics import generate_all_plots
from src.train import *

def ensure_directories_exist():
    directories = [
        SAVE_DIR,
        FIXED_GRID_DIR
    ]
    for d in directories:
        os.makedirs(d, exist_ok=True)

def main():
    #test_manual_control("mine_20x20.txt")
    #generate_all_plots(rolling_window=50_000)
<<<<<<< HEAD
    train_all_models(100)
    evaluate_all_models(n_eval_episodes=20, render=True, verbose=False, dos=[])
=======
    train_all_models(1_000_000)
    #evaluate_all_models(n_eval_episodes=10_000, render=False, verbose=False, dos=[])
>>>>>>> bc9f2206
    
if __name__ == "__main__":
    ensure_directories_exist()
    main()

    
<|MERGE_RESOLUTION|>--- conflicted
+++ resolved
@@ -15,13 +15,9 @@
 def main():
     #test_manual_control("mine_20x20.txt")
     #generate_all_plots(rolling_window=50_000)
-<<<<<<< HEAD
     train_all_models(100)
     evaluate_all_models(n_eval_episodes=20, render=True, verbose=False, dos=[])
-=======
-    train_all_models(1_000_000)
     #evaluate_all_models(n_eval_episodes=10_000, render=False, verbose=False, dos=[])
->>>>>>> bc9f2206
     
 if __name__ == "__main__":
     ensure_directories_exist()
