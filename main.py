--- conflicted
+++ resolved
@@ -25,11 +25,7 @@
     #test_render_junk_model("mine_20x20.txt")
     #train_and_render_junk_model()
     train_all_models(1_000_000)
-<<<<<<< HEAD
-    #evaluate_all_models(n_eval_episodes=100_000, render=True, verbose=True)
-=======
     evaluate_all_models(n_eval_episodes=10_000, render=False, verbose=False, dos=[])
->>>>>>> 5b7d7851
     
 if __name__ == "__main__":
     ensure_directories_exist()
