--- conflicted
+++ resolved
@@ -31,10 +31,7 @@
 
 def PPO_train_model(time_steps):
     # Create environment
-<<<<<<< HEAD
-=======
-    env = GridWorldEnv(render_mode=False)
->>>>>>> c83d2412
+    env = GridWorldEnv()
     vec_env = make_vec_env(lambda: GridWorldEnv(), n_envs=1)
 
     # Logging paths
@@ -205,29 +202,16 @@
 if __name__ == "__main__":
 
 
-<<<<<<< HEAD
     test_env =  GridWorldEnv()
-    #run_sample_agent(3, test_env)
+    run_sample_agent(3, test_env)
     """
     #Training and evaluating PPO model
 
-    PPO_train_model(500000)
+    #PPO_train_model(500000)
     PPO_model = PPO.load("SavedModels/PPO_custom_grid.zip", env=test_env)
     evaluate_Model(PPO_model)
     """
-
-=======
-    # test_env =  GridWorldEnv(render_mode=True)
-    # run_sample_agent(3, test_env)
-    # Training and evaluating PPO model
-
-    train_env =  GridWorldEnv(render_mode=False)
-    PPO_train_model(1_000_000)
-    PPO_model = PPO.load("SavedModels/PPO_custom_grid.zip", env=test_env)
-    evaluate_Model(PPO_model)
-    
     '''
->>>>>>> c83d2412
     #Training and evaluating DQN model
 
     #DQN_train_model(500000)
