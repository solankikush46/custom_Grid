# reward_functions.py

import numpy as np
from utils import *

##==============================================================
## Reward functions agent in GridWorldEnv may use
##==============================================================
# === Constants ===
LOWER_BOUND = -1
UPPER_BOUND = 9.0
BATTERY_THRESHOLD = 10
BASE_GOAL_REWARD = 400.0  # Reference reward for a 20x20 grid

# === Base subreward values ===
base_invalid_penalty = -0.75
base_battery_penalty = -100
base_revisit_penalty = -0.25
base_time_penalty = -0.04
min_progress_penalty = -1
base_progress_weight = 1.0

def get_reward_a(env, new_pos):
    subrewards = {}

    # === Grid-based scaling ===
    goal_reward = env.n_rows * env.n_cols
    scale = goal_reward / BASE_GOAL_REWARD

    # === Initialize subrewards ===
    if new_pos in env.goal_positions:
        subrewards["goal_reward"] = goal_reward
        subrewards["invalid_penalty"] = 0
        subrewards["battery_penalty"] = 0
        #subrewards["progress_shaping"] = 0
        subrewards["revisit_penalty"] = 0
        subrewards["time_penalty"] = 0
    else:
        subrewards["goal_reward"] = 0
        subrewards["invalid_penalty"] = scale * (base_invalid_penalty if not env.can_move_to(new_pos) else 0)
        subrewards["battery_penalty"] = scale * (base_battery_penalty if env.current_battery_level <= BATTERY_THRESHOLD else 0)

        '''
        prev_pos = env.agent_pos
        prev_dist = min(chebyshev_distances(prev_pos, env.goal_positions, env.n_cols, env.n_rows, normalize=False))
        new_dist = min(chebyshev_distances(new_pos, env.goal_positions, env.n_cols, env.n_rows, normalize=False))
        progress = prev_dist - new_dist
        subrewards["progress_shaping"] = scale * base_progress_weight * progress
        '''

        subrewards["revisit_penalty"] = scale * (base_revisit_penalty if new_pos in env.visited else 0)
        subrewards["time_penalty"] = scale * base_time_penalty

    # === Compute raw and normalized reward ===
    raw_reward = sum(subrewards.values())
    min_reward = scale * (
        base_invalid_penalty +
        base_battery_penalty +
        base_revisit_penalty +
        base_time_penalty +
        min_progress_penalty
    )
    max_reward = goal_reward

    # normalize total reward and subrewards
    def normalize(val):
        norm = ((val - min_reward) / (max_reward - min_reward)) * (UPPER_BOUND - LOWER_BOUND) + LOWER_BOUND
        return np.clip(norm, LOWER_BOUND, UPPER_BOUND)

    norm_reward = normalize(raw_reward)
    #norm_subrewards = {k: normalize(v) for k, v in subrewards.items()}
    
    return norm_reward, subrewards

def get_reward_b(env, new_pos):
    b_inval_pen = -0.75
    b_rev_pen = -0.21
    b_t_pen = -0.04
    b_bat_pen = -100

    if new_pos in env.goal_positions:
        subrewards = {
            "goal_reward": env.n_rows * env.n_cols,
            "invalid_penalty": 0,
            "revisit_penalty": 0,
            "time_penalty": 0,
            "battery_penalty": 0
        }
    else:
        inval_pen = b_inval_pen if not env.can_move_to(new_pos) else 0
        rev_pen = b_rev_pen if new_pos in env.visited else 0
        t_pen = b_t_pen
        bat_pen = b_bat_pen if env.current_battery_level <= 10 else 0
        subrewards = {
            "goal_reward": 0,
            "invalid_penalty": inval_pen,
            "revisit_penalty": rev_pen,
            "time_penalty": t_pen,
            "battery_penalty": bat_pen
            }

    total_reward = sum(subrewards.values())
    return total_reward, subrewards

def get_reward_c(env, new_pos):
    if new_pos in env.goal_positions:
        subrewards = {
            "goal_reward": 1.0,
            "invalid_penalty": 0.0,
            "revisit_penalty": 0.0,
            "time_penalty": 0.0,
            "battery_penalty": 0.0
        }
    else:
        inval_pen = -0.75 if not env.can_move_to(new_pos) else 0.0
        rev_pen = -0.25 if new_pos in env.visited else 0.0
        t_pen = -0.04
        bat_pen = -1.0 if env.current_battery_level <= 10 else 0.0

        subrewards = {
            "goal_reward": 0.0,
            "invalid_penalty": inval_pen,
            "revisit_penalty": rev_pen,
            "time_penalty": t_pen,
            "battery_penalty": bat_pen
        }

    total_reward = sum(subrewards.values())
    return total_reward, subrewards

# composite reward
#-----------------------
def f_distance(agent_pos, goal_positions, n_rows, n_cols):
    '''
    Reward based on distance from agent to closest exit
    '''
    distances = chebyshev_distances(agent_pos, goal_positions, n_cols, n_rows, normalize=False)
    d_min = min(distances)
    norm = max(n_rows - 1, n_cols - 1)
    return np.exp(-d_min / norm)


def f_wall(n_collisions, n_steps):
    '''
    Reward that penalizes agent for colliding with walls
    '''
    if n_steps == 0:
        return 1.0
    return np.exp(-n_collisions / n_steps)


def f_battery(agent_pos, sensor_batteries, n_cols, n_rows):
    '''
    Reward that is based off the battery level of the nearest sensor
    (motivates agent to go along high-battery level paths)
    '''
    sensor_coords = list(sensor_batteries.keys())
    if not sensor_coords:
        return 0.0

    distances = chebyshev_distances(agent_pos, sensor_coords, n_cols, n_rows, normalize=False)
    nearest_index = int(np.argmin(distances))
    nearest_sensor = sensor_coords[nearest_index]
    battery_level = sensor_batteries.get(nearest_sensor, 0.0)
    return battery_level / 100


def f_exit(agent_pos, goal_positions, battery_values_in_radar):
    '''
    Hard positive reward for when the agent reaches an exit
    (influenced by avg battery level along path travelled by agent
    to reach the exit)
    '''
    if tuple(agent_pos) in goal_positions:
        if battery_values_in_radar:
            average_battery = sum(battery_values_in_radar) / len(battery_values_in_radar)
            return average_battery
        else:
            return 0.0
    else:
        return 0.0

def compute_reward(env, new_pos):
    new_pos = tuple(new_pos)
<<<<<<< HEAD
    return get_reward_a(env, new_pos)
=======
    return get_reward_c(env, new_pos)
>>>>>>> c8d36a04
<|MERGE_RESOLUTION|>--- conflicted
+++ resolved
@@ -182,8 +182,4 @@
 
 def compute_reward(env, new_pos):
     new_pos = tuple(new_pos)
-<<<<<<< HEAD
-    return get_reward_a(env, new_pos)
-=======
-    return get_reward_c(env, new_pos)
->>>>>>> c8d36a04
+    return get_reward_c(env, new_pos)