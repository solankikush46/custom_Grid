--- conflicted
+++ resolved
@@ -1,46 +1,8 @@
 # attention.py
 from src.cnn_feature_extractor import *
-<<<<<<< HEAD
-
-class SpatialChannelAttention(nn.Module):
-    def __init__(self, in_channels, reduction=8):
-        super().__init__()
-
-        # --- Channel Attention ---
-        self.mlp = nn.Sequential(
-            nn.AdaptiveAvgPool2d(1),
-            nn.Flatten(1),
-            nn.Linear(in_channels, in_channels // reduction),
-            nn.ReLU(),
-            nn.Linear(in_channels // reduction, in_channels),
-            nn.Sigmoid()                   
-        )
-
-        # --- Spatial Attention ---
-        self.spatial = nn.Sequential(
-            nn.Conv2d(2, 1, kernel_size=7, padding=3),
-            nn.Sigmoid()
-        )
-
-    def forward(self, x):  # x: (B, C, H, W)
-        B, C, H, W = x.size()
-
-        # === Channel Attention ===
-        ch_att = self.mlp(x).view(B, C, 1, 1)  # Output: (B, C, 1, 1)
-        x = x * ch_att                         # Weight each channel separately
-
-        # === Spatial Attention ===
-        avg_out = torch.mean(x, dim=1, keepdim=True)      # (B, 1, H, W) - average over channels
-        max_out, _ = torch.max(x, dim=1, keepdim=True)    # (B, 1, H, W) - max over channels
-        s_att = self.spatial(torch.cat([avg_out, max_out], dim=1))  # Input: (B, 2, H, W)
-        x = x * s_att                                      # Weight each spatial location
-
-        return x  # Output shape: (B, C, H, W)
-=======
 from stable_baselines3.common.torch_layers import BaseFeaturesExtractor
 import torch
 import torch.nn as nn
->>>>>>> fbb244e6
 
 class TemporalAttention(nn.Module):
     def __init__(self, embed_dim, num_heads=4, num_layers=3, dropout=0.1):
