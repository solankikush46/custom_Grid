<<<<<<< HEAD
# main.py
=======
from grid_env import GridWorldEnv
from episode_callback import EpisodeStatsCallback
import time
import os
import numpy as np
import gymnasium as gym
from stable_baselines3 import PPO, DQN
from stable_baselines3.common.env_util import make_vec_env
from stable_baselines3.common.vec_env import DummyVecEnv, VecFrameStack
from stable_baselines3.common.evaluation import evaluate_policy
from Qlearning import QLearningAgent
from torch.utils.tensorboard import SummaryWriter
import time

def run_sample_agent(episodes, env):
    for ep in range(episodes):
        print(f"\n Episode-{ep+1}: ")
        obs = env.reset()
        terminated = False
        truncated = False

        while not (terminated or truncated): 
            action =  env.action_space.sample()
            obs, reward, terminated, truncated, info = env.step(action)
            env.render_pygame()
            time.sleep(0.1)

        env.episode_summary()

    env.close()

def PPO_train_model(time_steps):
    # Create environment
    env = GridWorldEnv()
    vec_env = make_vec_env(lambda: GridWorldEnv(), n_envs=1)

    # Logging paths
    log_path = os.path.join('logs', 'PPO_custom_grid')
    model_save_path = os.path.join("SavedModels", "PPO_custom_grid")

    # Create the PPO model
    model = PPO(
        "MultiInputPolicy",
        vec_env,
        verbose=1,
        tensorboard_log=log_path
    )

    callback = EpisodeStatsCallback()
>>>>>>> da70db34

import time
from grid_env import GridWorldEnv

def test_simple_grid():
    env = GridWorldEnv(
        grid_height=20,
        grid_width=20,
        n_obstacles=40,
        n_sensors=4
    )
    env.init_pygame()

<<<<<<< HEAD
    obs, _ = env.reset()
    done = False
    while not done:
        env.render_pygame()
        action = env.action_space.sample()
        obs, reward, terminated, truncated, info = env.step(action)
        done = terminated or truncated
=======
    callback = EpisodeStatsCallback()
    model.learn(total_timesteps=time_steps, callback=callback)
    model.save(model_save_path)

    print("\n Training complete and metrics logged to TensorBoard.")
    return model

def train_Q_agent(agent, writer, log_path, total_timesteps=500_000, max_steps=200):
    env = GridWorldEnv()
    timestep_count = 0
    episode_count = 0

    rewards_log = []
    steps_log = []
    collisions_log = []
    final_distance_log = []

    while timestep_count < total_timesteps:
        state, _ = env.reset()
        state_idx = agent.state_to_index(state)
        total_reward = 0
        steps = 0

        episode_timesteps = 0
        done = False

        while steps < max_steps and not done:
            if timestep_count >= total_timesteps:
                break  # stop collecting timesteps beyond the target

            action = agent.choose_action(state_idx)
            next_state, reward, terminated, truncated, info = env.step(action)
            next_state_idx = agent.state_to_index(next_state)

            agent.update(state_idx, action, reward, next_state_idx)
            state_idx = next_state_idx

            total_reward += reward
            steps += 1
            timestep_count += 1
            done = terminated or truncated

        agent.decay_epsilon(episode_count)
        episode_count += 1

        # Final distance to nearest goal
        goals = [(19, 19), (0, 19), (19, 0)]
        agent_pos = np.array(info.get("agent_pos", [0, 0]))
        final_distance = min(np.linalg.norm(agent_pos - np.array(goal)) for goal in goals)
        collisions = info.get("collisions", -1)

        # TensorBoard logging — use timestep_count as the x-axis
        writer.add_scalar("custom/episode_reward", total_reward, timestep_count)
        writer.add_scalar("custom/steps", steps, timestep_count)
        writer.add_scalar("custom/final_distance", final_distance, timestep_count)
        writer.add_scalar("custom/collisions", collisions, timestep_count)

        # Local logging (optional)
        rewards_log.append(total_reward)
        steps_log.append(steps)
        collisions_log.append(collisions)
        final_distance_log.append(final_distance)

        if episode_count % 100 == 0:
            print(f"[Q] Ep {episode_count} | Total Reward: {total_reward:.2f} | Steps: {steps} | ε={agent.epsilon:.3f} | T={timestep_count}")

    # Save Q-table and stats
    agent.save_q_table(os.path.join(log_path, "q_table.npy"))
    """
    np.save(os.path.join(log_path, "q_rewards.npy"), rewards_log)
    np.save(os.path.join(log_path, "q_steps.npy"), steps_log)
    np.save(os.path.join(log_path, "q_collisions.npy"), collisions_log)
    np.save(os.path.join(log_path, "q_distances.npy"), final_distance_log)
    """




def evaluate_Model(model, n_eval_episodes=5, sleep_time=0.1):
    total_rewards = []
    final_env = None  # To store the last environment's state

    for ep in range(n_eval_episodes):
        env = GridWorldEnv(render_mode = True)
        obs, _ = env.reset()
        terminated = False
        truncated = False
        episode_reward = 0

        print(f"\n--- Episode {ep + 1} ---")
        while not (terminated or truncated):
            action, _ = model.predict(obs, deterministic=True)
            obs, reward, terminated, truncated, _ = env.step(action)
            env.render_pygame()
            time.sleep(sleep_time)
            episode_reward += reward

        total_rewards.append(episode_reward)

        if ep == n_eval_episodes - 1:
            final_env = env  # Save the last episode for stats

        env.close()

    mean_reward = sum(total_rewards) / len(total_rewards)
    print(f"\n Evaluation complete over {n_eval_episodes} episodes")
    print(f" Mean Reward: {mean_reward:.2f}")
    print("\n Final Episode Summary:")
    final_env.episode_summary()

def evaluate_Q_agent(env, agent, n_episodes=3, delay=0.1):
    print("\nEvaluating trained agent...\n")
    for eval_ep in range(n_episodes):
        state, _ = env.reset()
        state_idx = agent.state_to_index(state)
        done = False
        time.sleep(1)
        while not done:
            env.render()
            time.sleep(delay)
            action = np.argmax(agent.q_table[state_idx])
            next_state, reward, terminated, truncated, _ = env.step(action)
            state_idx = agent.state_to_index(next_state)
            done = terminated or truncated
        env.episode_summary()
>>>>>>> da70db34

    env.episode_summary()
    env.close()

def test_manual_control():
    env = GridWorldEnv(grid_height=20, grid_width=20, n_obstacles=20, n_sensors=3)
    env.manual_control_loop()

if __name__ == "__main__":
<<<<<<< HEAD
    #test_simple_grid()
    test_manual_control()
=======


    test_env =  GridWorldEnv()
    #run_sample_agent(3, test_env)
    """
    #Training and evaluating PPO model

    #PPO_train_model(500000)
    PPO_model = PPO.load("SavedModels/PPO_custom_grid.zip", env=test_env)
    evaluate_Model(PPO_model)
    """

    #Training and evaluating DQN model

    #DQN_train_model(100000)
    DQN_model = DQN.load("SavedModels/DQN_custom_grid.zip", env=test_env)
    evaluate_Model(DQN_model)

    """
    agent = QLearningAgent(grid_size=20, action_size=8)
    log_dir = "logs/Q_custom_grid"
    os.makedirs(log_dir, exist_ok=True)
    writer = SummaryWriter(log_dir)
    train_Q_agent(agent, writer, log_path=log_dir, total_timesteps = 500000, max_steps=200)
    writer.close()
    agent.load_q_table(os.path.join(log_dir, "q_table.npy"))
    evaluate_Q_agent(test_env, agent)
    """
>>>>>>> da70db34
<|MERGE_RESOLUTION|>--- conflicted
+++ resolved
@@ -1,56 +1,4 @@
-<<<<<<< HEAD
 # main.py
-=======
-from grid_env import GridWorldEnv
-from episode_callback import EpisodeStatsCallback
-import time
-import os
-import numpy as np
-import gymnasium as gym
-from stable_baselines3 import PPO, DQN
-from stable_baselines3.common.env_util import make_vec_env
-from stable_baselines3.common.vec_env import DummyVecEnv, VecFrameStack
-from stable_baselines3.common.evaluation import evaluate_policy
-from Qlearning import QLearningAgent
-from torch.utils.tensorboard import SummaryWriter
-import time
-
-def run_sample_agent(episodes, env):
-    for ep in range(episodes):
-        print(f"\n Episode-{ep+1}: ")
-        obs = env.reset()
-        terminated = False
-        truncated = False
-
-        while not (terminated or truncated): 
-            action =  env.action_space.sample()
-            obs, reward, terminated, truncated, info = env.step(action)
-            env.render_pygame()
-            time.sleep(0.1)
-
-        env.episode_summary()
-
-    env.close()
-
-def PPO_train_model(time_steps):
-    # Create environment
-    env = GridWorldEnv()
-    vec_env = make_vec_env(lambda: GridWorldEnv(), n_envs=1)
-
-    # Logging paths
-    log_path = os.path.join('logs', 'PPO_custom_grid')
-    model_save_path = os.path.join("SavedModels", "PPO_custom_grid")
-
-    # Create the PPO model
-    model = PPO(
-        "MultiInputPolicy",
-        vec_env,
-        verbose=1,
-        tensorboard_log=log_path
-    )
-
-    callback = EpisodeStatsCallback()
->>>>>>> da70db34
 
 import time
 from grid_env import GridWorldEnv
@@ -64,7 +12,6 @@
     )
     env.init_pygame()
 
-<<<<<<< HEAD
     obs, _ = env.reset()
     done = False
     while not done:
@@ -72,133 +19,6 @@
         action = env.action_space.sample()
         obs, reward, terminated, truncated, info = env.step(action)
         done = terminated or truncated
-=======
-    callback = EpisodeStatsCallback()
-    model.learn(total_timesteps=time_steps, callback=callback)
-    model.save(model_save_path)
-
-    print("\n Training complete and metrics logged to TensorBoard.")
-    return model
-
-def train_Q_agent(agent, writer, log_path, total_timesteps=500_000, max_steps=200):
-    env = GridWorldEnv()
-    timestep_count = 0
-    episode_count = 0
-
-    rewards_log = []
-    steps_log = []
-    collisions_log = []
-    final_distance_log = []
-
-    while timestep_count < total_timesteps:
-        state, _ = env.reset()
-        state_idx = agent.state_to_index(state)
-        total_reward = 0
-        steps = 0
-
-        episode_timesteps = 0
-        done = False
-
-        while steps < max_steps and not done:
-            if timestep_count >= total_timesteps:
-                break  # stop collecting timesteps beyond the target
-
-            action = agent.choose_action(state_idx)
-            next_state, reward, terminated, truncated, info = env.step(action)
-            next_state_idx = agent.state_to_index(next_state)
-
-            agent.update(state_idx, action, reward, next_state_idx)
-            state_idx = next_state_idx
-
-            total_reward += reward
-            steps += 1
-            timestep_count += 1
-            done = terminated or truncated
-
-        agent.decay_epsilon(episode_count)
-        episode_count += 1
-
-        # Final distance to nearest goal
-        goals = [(19, 19), (0, 19), (19, 0)]
-        agent_pos = np.array(info.get("agent_pos", [0, 0]))
-        final_distance = min(np.linalg.norm(agent_pos - np.array(goal)) for goal in goals)
-        collisions = info.get("collisions", -1)
-
-        # TensorBoard logging — use timestep_count as the x-axis
-        writer.add_scalar("custom/episode_reward", total_reward, timestep_count)
-        writer.add_scalar("custom/steps", steps, timestep_count)
-        writer.add_scalar("custom/final_distance", final_distance, timestep_count)
-        writer.add_scalar("custom/collisions", collisions, timestep_count)
-
-        # Local logging (optional)
-        rewards_log.append(total_reward)
-        steps_log.append(steps)
-        collisions_log.append(collisions)
-        final_distance_log.append(final_distance)
-
-        if episode_count % 100 == 0:
-            print(f"[Q] Ep {episode_count} | Total Reward: {total_reward:.2f} | Steps: {steps} | ε={agent.epsilon:.3f} | T={timestep_count}")
-
-    # Save Q-table and stats
-    agent.save_q_table(os.path.join(log_path, "q_table.npy"))
-    """
-    np.save(os.path.join(log_path, "q_rewards.npy"), rewards_log)
-    np.save(os.path.join(log_path, "q_steps.npy"), steps_log)
-    np.save(os.path.join(log_path, "q_collisions.npy"), collisions_log)
-    np.save(os.path.join(log_path, "q_distances.npy"), final_distance_log)
-    """
-
-
-
-
-def evaluate_Model(model, n_eval_episodes=5, sleep_time=0.1):
-    total_rewards = []
-    final_env = None  # To store the last environment's state
-
-    for ep in range(n_eval_episodes):
-        env = GridWorldEnv(render_mode = True)
-        obs, _ = env.reset()
-        terminated = False
-        truncated = False
-        episode_reward = 0
-
-        print(f"\n--- Episode {ep + 1} ---")
-        while not (terminated or truncated):
-            action, _ = model.predict(obs, deterministic=True)
-            obs, reward, terminated, truncated, _ = env.step(action)
-            env.render_pygame()
-            time.sleep(sleep_time)
-            episode_reward += reward
-
-        total_rewards.append(episode_reward)
-
-        if ep == n_eval_episodes - 1:
-            final_env = env  # Save the last episode for stats
-
-        env.close()
-
-    mean_reward = sum(total_rewards) / len(total_rewards)
-    print(f"\n Evaluation complete over {n_eval_episodes} episodes")
-    print(f" Mean Reward: {mean_reward:.2f}")
-    print("\n Final Episode Summary:")
-    final_env.episode_summary()
-
-def evaluate_Q_agent(env, agent, n_episodes=3, delay=0.1):
-    print("\nEvaluating trained agent...\n")
-    for eval_ep in range(n_episodes):
-        state, _ = env.reset()
-        state_idx = agent.state_to_index(state)
-        done = False
-        time.sleep(1)
-        while not done:
-            env.render()
-            time.sleep(delay)
-            action = np.argmax(agent.q_table[state_idx])
-            next_state, reward, terminated, truncated, _ = env.step(action)
-            state_idx = agent.state_to_index(next_state)
-            done = terminated or truncated
-        env.episode_summary()
->>>>>>> da70db34
 
     env.episode_summary()
     env.close()
@@ -208,36 +28,5 @@
     env.manual_control_loop()
 
 if __name__ == "__main__":
-<<<<<<< HEAD
     #test_simple_grid()
-    test_manual_control()
-=======
-
-
-    test_env =  GridWorldEnv()
-    #run_sample_agent(3, test_env)
-    """
-    #Training and evaluating PPO model
-
-    #PPO_train_model(500000)
-    PPO_model = PPO.load("SavedModels/PPO_custom_grid.zip", env=test_env)
-    evaluate_Model(PPO_model)
-    """
-
-    #Training and evaluating DQN model
-
-    #DQN_train_model(100000)
-    DQN_model = DQN.load("SavedModels/DQN_custom_grid.zip", env=test_env)
-    evaluate_Model(DQN_model)
-
-    """
-    agent = QLearningAgent(grid_size=20, action_size=8)
-    log_dir = "logs/Q_custom_grid"
-    os.makedirs(log_dir, exist_ok=True)
-    writer = SummaryWriter(log_dir)
-    train_Q_agent(agent, writer, log_path=log_dir, total_timesteps = 500000, max_steps=200)
-    writer.close()
-    agent.load_q_table(os.path.join(log_dir, "q_table.npy"))
-    evaluate_Q_agent(test_env, agent)
-    """
->>>>>>> da70db34
+    test_manual_control()