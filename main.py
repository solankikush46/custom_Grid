# main.py

from src.test import *
from src.plot_metrics import generate_all_plots
from src.train import *

def ensure_directories_exist():
    directories = [
        SAVE_DIR,
        FIXED_GRID_DIR
    ]
    for d in directories:
        os.makedirs(d, exist_ok=True)

def main():
    #test_manual_control("mine_20x20.txt")
    #generate_all_plots(rolling_window=50_000)
    #test_PPO(10_000, 20, 20)
    #test_PPO(300_000, 100, 100)
    #test_100x100_no_obstacles(timesteps=500_000, episodes=20)
    #test_20x20_battery_override(1_000_000, 1)
    #evaluate_all_models()
    #train_all_halfsplit_models(1_000_000)
    #train_quick_junk_model("mine_20x20.txt")
    #test_render_junk_model("mine_20x20.txt")
    #train_and_render_junk_model()
    #evaluate_all_models(n_eval_episodes=10_000, render=False, verbose=False, dos=["5_channels"])
    train_all_models(1_000_000)
<<<<<<< HEAD
    evaluate_all_models(n_eval_episodes=10, render=True, verbose=False, dos=[])
=======
    #evaluate_all_models(n_eval_episodes=10_000, render=False, verbose=False, dos=["a_30x30__"])
>>>>>>> fbb244e6
    
if __name__ == "__main__":
    ensure_directories_exist()
    main()

    
<|MERGE_RESOLUTION|>--- conflicted
+++ resolved
@@ -26,11 +26,7 @@
     #train_and_render_junk_model()
     #evaluate_all_models(n_eval_episodes=10_000, render=False, verbose=False, dos=["5_channels"])
     train_all_models(1_000_000)
-<<<<<<< HEAD
     evaluate_all_models(n_eval_episodes=10, render=True, verbose=False, dos=[])
-=======
-    #evaluate_all_models(n_eval_episodes=10_000, render=False, verbose=False, dos=["a_30x30__"])
->>>>>>> fbb244e6
     
 if __name__ == "__main__":
     ensure_directories_exist()
