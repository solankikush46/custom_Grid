# main.py

from test import *
from plot_metrics import generate_all_plots
<<<<<<< HEAD
=======
from train import *
>>>>>>> 7a46a6bc

def ensure_directories_exist():
    directories = [
        LOGS["ppo"],
        MODELS["ppo"],
        FIXED_GRID_DIR
    ]
    for d in directories:
        os.makedirs(d, exist_ok=True)

def main():
    #generate_all_plots(rolling_window=50_000)
    #test_PPO(10_000, 20, 20)
    #test_PPO(300_000, 100, 100)
    #test_100x100_no_obstacles(timesteps=500_000, episodes=20)
    #test_20x20_battery_override(1_000_000, 1)
<<<<<<< HEAD
    # Train and evaluate on mine_20x20 grid
    test_battery_half_split(
        grid_filename="mine_20x20.txt",
        timesteps=1_000_000,   # Adjust timesteps as needed
        episodes=5,          # Adjust evaluation episodes as needed
        render=False,
        verbose=True
    )

    test_battery_half_split(
        grid_filename="mine_100x100.txt",
        timesteps=1_000_000,   # Adjust timesteps as needed
        episodes=5,          # Adjust evaluation episodes as needed
        render=False,
        verbose=True
    )

    #render_halfsplit_models()

=======
    
>>>>>>> 7a46a6bc
if __name__ == "__main__":
    ensure_directories_exist()
    main()




    
<|MERGE_RESOLUTION|>--- conflicted
+++ resolved
@@ -2,10 +2,7 @@
 
 from test import *
 from plot_metrics import generate_all_plots
-<<<<<<< HEAD
-=======
 from train import *
->>>>>>> 7a46a6bc
 
 def ensure_directories_exist():
     directories = [
@@ -22,7 +19,6 @@
     #test_PPO(300_000, 100, 100)
     #test_100x100_no_obstacles(timesteps=500_000, episodes=20)
     #test_20x20_battery_override(1_000_000, 1)
-<<<<<<< HEAD
     # Train and evaluate on mine_20x20 grid
     test_battery_half_split(
         grid_filename="mine_20x20.txt",
@@ -42,9 +38,6 @@
 
     #render_halfsplit_models()
 
-=======
-    
->>>>>>> 7a46a6bc
 if __name__ == "__main__":
     ensure_directories_exist()
     main()
