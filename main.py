# main.py

from test import *
from plot_metrics import generate_all_plots
from train import *

def ensure_directories_exist():
    directories = [
        LOGS["ppo"],
        MODELS["ppo"],
        FIXED_GRID_DIR
    ]
    for d in directories:
        os.makedirs(d, exist_ok=True)

def main():
    test_manual_control()
    #generate_all_plots(rolling_window=50_000)
    #test_PPO(10_000, 20, 20)
    #test_PPO(300_000, 100, 100)
    #test_100x100_no_obstacles(timesteps=500_000, episodes=20)
    #test_20x20_battery_override(1_000_000, 1)
    #evaluate_all_models()
    #train_all_halfsplit_models(1_000_000)
    #train_quick_junk_model("mine_20x20.txt")
    #test_render_junk_model("mine_20x20.txt")
    #train_and_render_junk_model()
    #train_all_models(1_000_000)
<<<<<<< HEAD
    #evaluate_all_models(n_eval_episodes=20, render=True)
=======
    evaluate_all_models(n_eval_episodes=20, render=True)
>>>>>>> 41cadc2b
    
if __name__ == "__main__":
    ensure_directories_exist()
    main()

    
<|MERGE_RESOLUTION|>--- conflicted
+++ resolved
@@ -26,11 +26,8 @@
     #test_render_junk_model("mine_20x20.txt")
     #train_and_render_junk_model()
     #train_all_models(1_000_000)
-<<<<<<< HEAD
     #evaluate_all_models(n_eval_episodes=20, render=True)
-=======
     evaluate_all_models(n_eval_episodes=20, render=True)
->>>>>>> 41cadc2b
     
 if __name__ == "__main__":
     ensure_directories_exist()
