# main.py

from test import *
from plot_metrics import generate_all_plots

def ensure_directories_exist():
    directories = [
        LOGS["ppo"],
        MODELS["ppo"],
        FIXED_GRID_DIR,
        RANDOM_GRID_DIR,
    ]
    for d in directories:
        os.makedirs(d, exist_ok=True)

def main():
    #generate_all_plots(rolling_window=50_000)
    #test_PPO(10_000, 20, 20)
    #test_PPO(300_000, 100, 100)
    #test_100x100_no_obstacles(timesteps=500_000, episodes=20)
    test_20x20_battery_override(1_000_000, 1)
    #test_manual_control()
    #load_and_evaluate_battery_override_model(episodes=20, render=True, verbose=True)
<<<<<<< HEAD
    #simulate_battery_depletion()
=======

def test_observation_space():
    env = GridWorldEnv(grid_height=10, grid_width=10, obstacle_percentage=0.2, n_sensors=5)
    obs, _ = env.reset()

    print("\nObservation Length:", len(obs))
    print("Grid Dimensions:", env.n_rows, "x", env.n_cols)
    print("Sample Observation (first 100 values):")
    print(np.array(obs[:100]))

    # Count how many of each value type (just for sanity)
    unique, counts = np.unique(obs, return_counts=True)
    print("\nUnique values in observation and their counts:")
    for val, cnt in zip(unique, counts):
        print(f"Value {val:.2f}: {cnt} times")
>>>>>>> b9b0827f
    
if __name__ == "__main__":
    test_observation_space()



    
<|MERGE_RESOLUTION|>--- conflicted
+++ resolved
@@ -21,9 +21,7 @@
     test_20x20_battery_override(1_000_000, 1)
     #test_manual_control()
     #load_and_evaluate_battery_override_model(episodes=20, render=True, verbose=True)
-<<<<<<< HEAD
     #simulate_battery_depletion()
-=======
 
 def test_observation_space():
     env = GridWorldEnv(grid_height=10, grid_width=10, obstacle_percentage=0.2, n_sensors=5)
@@ -39,7 +37,6 @@
     print("\nUnique values in observation and their counts:")
     for val, cnt in zip(unique, counts):
         print(f"Value {val:.2f}: {cnt} times")
->>>>>>> b9b0827f
     
 if __name__ == "__main__":
     test_observation_space()
