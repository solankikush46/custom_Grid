# main.py

from test import *
from plot_metrics import generate_all_plots
from train import create_and_train_cnn_ppo_model

def ensure_directories_exist():
    directories = [
        LOGS["ppo"],
        MODELS["ppo"],
        FIXED_GRID_DIR,
        RANDOM_GRID_DIR,
    ]
    for d in directories:
        os.makedirs(d, exist_ok=True)

<<<<<<< HEAD
def test_observation_space():
    env = GridWorldEnv(grid_height=10, grid_width=10, obstacle_percentage=0.2, n_sensors=5)
    obs, _ = env.reset()

    print("\nObservation Length:", len(obs))
    print("Grid Dimensions:", env.n_rows, "x", env.n_cols)
    print("Sample Observation (first 100 values):")
    print(np.array(obs[:100]))

    # Count how many of each value type (just for sanity)
    unique, counts = np.unique(obs, return_counts=True)
    print("\nUnique values in observation and their counts:")
    for val, cnt in zip(unique, counts):
        print(f"Value {val:.2f}: {cnt} times")

=======
>>>>>>> 70e01371
def main():
    #generate_all_plots(rolling_window=50_000)
    #test_PPO(10_000, 20, 20)
    #test_PPO(300_000, 100, 100)
    #test_100x100_no_obstacles(timesteps=500_000, episodes=20)
    #test_20x20_battery_override(1_000_000, 1)
<<<<<<< HEAD
    #load_and_evaluate_battery_override_model(episodes=20, render=True, verbose=True)
    model = create_and_train_cnn_ppo_model(
    grid_file="mine_100x100.txt",
    total_timesteps=1_000_000,
    save_path="SavedModels/PPO_custom_grid/mine_100x100_ppo_grid_cnn"
)
=======
    #test_manual_control()
    #load_and_evaluate_battery_override_model(episodes=20, render=True, verbose=True)
    #simulate_battery_depletion()
    #test_observation_space()
    test_halfsplit_model("mine_20x20.txt", episodes=10)
    test_halfsplit_model("mine_100x100.txt", episodes=10)
    pass
>>>>>>> 70e01371
    
if __name__ == "__main__":
    ensure_directories_exist()
    main()
<<<<<<< HEAD
    
=======
>>>>>>> 70e01371



    
<|MERGE_RESOLUTION|>--- conflicted
+++ resolved
@@ -14,54 +14,18 @@
     for d in directories:
         os.makedirs(d, exist_ok=True)
 
-<<<<<<< HEAD
-def test_observation_space():
-    env = GridWorldEnv(grid_height=10, grid_width=10, obstacle_percentage=0.2, n_sensors=5)
-    obs, _ = env.reset()
-
-    print("\nObservation Length:", len(obs))
-    print("Grid Dimensions:", env.n_rows, "x", env.n_cols)
-    print("Sample Observation (first 100 values):")
-    print(np.array(obs[:100]))
-
-    # Count how many of each value type (just for sanity)
-    unique, counts = np.unique(obs, return_counts=True)
-    print("\nUnique values in observation and their counts:")
-    for val, cnt in zip(unique, counts):
-        print(f"Value {val:.2f}: {cnt} times")
-
-=======
->>>>>>> 70e01371
 def main():
     #generate_all_plots(rolling_window=50_000)
     #test_PPO(10_000, 20, 20)
     #test_PPO(300_000, 100, 100)
     #test_100x100_no_obstacles(timesteps=500_000, episodes=20)
     #test_20x20_battery_override(1_000_000, 1)
-<<<<<<< HEAD
-    #load_and_evaluate_battery_override_model(episodes=20, render=True, verbose=True)
-    model = create_and_train_cnn_ppo_model(
-    grid_file="mine_100x100.txt",
-    total_timesteps=1_000_000,
-    save_path="SavedModels/PPO_custom_grid/mine_100x100_ppo_grid_cnn"
-)
-=======
-    #test_manual_control()
-    #load_and_evaluate_battery_override_model(episodes=20, render=True, verbose=True)
-    #simulate_battery_depletion()
-    #test_observation_space()
-    test_halfsplit_model("mine_20x20.txt", episodes=10)
-    test_halfsplit_model("mine_100x100.txt", episodes=10)
-    pass
->>>>>>> 70e01371
+
     
 if __name__ == "__main__":
     ensure_directories_exist()
     main()
-<<<<<<< HEAD
-    
-=======
->>>>>>> 70e01371
+
 
 
 
