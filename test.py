# test.py

import time
import os
from grid_env import GridWorldEnv
from constants import *
import train
import grid_gen
import matplotlib.pyplot as plt
from cnn_feature_extractor import CustomGridCNNWrapper, GridCNNExtractor
from plot_metrics import *
import re

def test_manual_control(grid_file: str = "mine_20x20.txt"):
    """
    Launch manual control mode for the specified grid file.
    """
    env = GridWorldEnv(grid_file=grid_file)
    env.manual_control_loop()  

def generate_grid(rows: int, cols: int, obstacle_percentage: float,
                  n_sensors: int=0, filename: str = None
                  ) -> str:
    '''
    Generates and saves a grid file, returning the filename
    '''
    if filename is None:
        filename = f"grid_{rows}x{cols}_{int(obstacle_percentage * 100)}p.txt"
    save_path = os.path.join(FIXED_GRID_DIR, filename)

    grid_gen.gen_and_save_grid(
        rows=rows,
        cols=cols,
        obstacle_percentage=obstacle_percentage,
        n_sensors=n_sensors,
        place_agent=False,
        save_path=save_path
    )

    return filename

def train_model(filename: str, timesteps: int):
    model_name = os.path.splitext(filename)[0]
    model = train.train_PPO_model(grid_file=filename,
                                  timesteps=timesteps,
                                  folder_name=model_name)
    eval_env = GridWorldEnv(grid_file=filename)
    return model, model_name, eval_env

def test_PPO(timesteps: int, rows: int, cols: int):
    scenarios = [
        "grid_{rows}x{cols}_15p.txt",
        "grid_{rows}x{cols}_30p.txt",
        "mine_{rows}x{cols}.txt",
    ]

    for template in scenarios:
        filename = template.format(rows=rows, cols=cols)
        label = filename.rsplit(".", 1)[0]  # remove .txt (1 means max of 1 split)
        train.train_PPO_model(filename, timesteps, label)

def train_for_test_battery(timesteps: int):
    """
    Train PPO on the battery test grid using train_model helper
    """
    grid_filename = "battery_15x8.txt"

    env = GridWorldEnv(grid_file=grid_filename)

    obs, _ = env.reset(battery_overrides={
        (3, 0): 100.0,   # left sensor full
        (3, 11): 0.0     # right sensor empty
    })

    model_name = "battery_test"
    model = train.train_PPO_model(env, timesteps=timesteps, folder_name=model_name)

    print("\nBattery test training complete.")
    return model, model_name, env

def test_fixed(filename: str, episodes: int = 10, render: bool = True, verbose: bool = False):
    """
    Load a trained model for the specified grid file and evaluate it.
    If no trained model exists, run evaluation with random actions.
    """
    model_name = os.path.splitext(filename)[0]
    env = GridWorldEnv(grid_file=filename)

    model_path = os.path.join(train.MODELS["ppo"], model_name + ".zip")

    if os.path.exists(model_path):
        if verbose:
            print(f"Loading model '{model_name}' for evaluation.")
        model = PPO.load(model_path, env=DummyVecEnv([lambda: env]))
        # Evaluate the model
        train.evaluate_model(env, model, n_eval_episodes=episodes, sleep_time=0.1, render=render, verbose=verbose)
    else:
        if verbose:
            print(f"No trained model found for '{model_name}'. Running random policy evaluation.")
        # Evaluate random policy
        total_rewards = []
        for ep in range(episodes):
            obs, _ = env.reset()
            done = False
            ep_reward = 0.0
            while not done:
                action = env.action_space.sample()
                obs, reward, terminated, truncated, info = env.step(action)
                ep_reward += reward
                done = terminated or truncated
                if render:
                    env.render_pygame()
                    time.sleep(0.1)
            total_rewards.append(ep_reward)

        mean_reward = sum(total_rewards) / episodes
        std_reward = (sum((r - mean_reward) ** 2 for r in total_rewards) / episodes) ** 0.5
        print(f"\nRandom policy evaluation over {episodes} episodes:")
        print(f"Mean reward: {mean_reward:.2f} ± {std_reward:.2f}")

def test_battery():
    """
    Load the battery test model and evaluate using helper
    """
    grid_filename = "battery_15x8.txt"
    model_name = "battery_test"

    env = GridWorldEnv(grid_file=grid_filename)

    # override sensor batteries
    obs, _ = env.reset(battery_overrides={
        (3, 0): 100.0,   # left sensor full
        (3, 11): 0.0     # right sensor empty
    }, agent_override=[6, 7])

    train.load_model_and_evaluate(
        model_filename=model_name,
        env=env,
        n_eval_episodes=1,
        sleep_time=0.1,
        render=True,
        verbose=False
    )

def test_100x100_no_obstacles(timesteps: int = 5000, episodes: int = 5, render: bool = True, verbose: bool = True):
    """
    Generates a 100x100 grid with 0% obstacles, trains PPO, and evaluates it.
    """
    # generate grid filename
    filename = generate_grid(rows=100, cols=100, obstacle_percentage=0.0)

    # train the model
    if verbose:
        print(f"\nTraining PPO model on '{filename}' for {timesteps} timesteps...")
    model, model_name, eval_env = train_model(filename=filename, timesteps=timesteps)

    # evaluate the trained model
    if verbose:
        print(f"\nEvaluating trained model '{model_name}' for {episodes} episodes...")
    train.evaluate_model(
        env=eval_env,
        model=model,
        n_eval_episodes=episodes,
        sleep_time=0.1,
        render=render,
        verbose=verbose
    )

def test_20x20_battery_override(timesteps: int, episodes: int = 3, render: bool = True, verbose: bool = True):
    """
    Loads a fixed 20x20 map, overrides bottom 2 sensor batteries to 0.0, others to 100.0,
    then trains and evaluates PPO on this scenario.
    """
    filename = "mine_20x20.txt"
    filepath = os.path.join(FIXED_GRID_DIR, filename)

    # --- Step 1: Parse sensor positions from file
    sensor_positions = []
    with open(filepath, "r") as f:
        for r, line in enumerate(f):
            for c, char in enumerate(line.strip()):
                if char == "S":
                    sensor_positions.append((r, c))

    if len(sensor_positions) < 2:
        raise ValueError("Not enough sensors in the grid to run this test.")

    # Sort by row descending (bottom sensors last)
    sensor_positions_sorted = sorted(sensor_positions, key=lambda x: x[0], reverse=True)

    # --- Step 2: Build battery override dictionary
    battery_overrides = {}
    bottom_two = sensor_positions_sorted[:2]
    rest = sensor_positions_sorted[2:]

    for pos in bottom_two:
        battery_overrides[pos] = 0.0
    for pos in rest:
        battery_overrides[pos] = 100.0

    if verbose:
        print("Battery overrides:")
        for k, v in battery_overrides.items():
            print(f"  Sensor at {k}: battery = {v}")

    # --- Step 3: Create environment and train
    env = GridWorldEnv(grid_file=filename)
    obs, _ = env.reset(battery_overrides=battery_overrides)

    model_name = "battery_override_20x20"
    model = train.train_PPO_model(grid_file=filename, timesteps=timesteps, folder_name=model_name)

    # --- Step 4: Evaluate using overrides
    reset_kwargs = {"battery_overrides": battery_overrides}

    train.load_model_and_evaluate(
        model_filename=model_name,
        env=env,
        n_eval_episodes=episodes,
        sleep_time=0.1,
        render=render,
        verbose=verbose,
        reset_kwargs=reset_kwargs
    )

def load_and_evaluate_battery_override_model(
    episodes: int = 3,
    render: bool = True,
    verbose: bool = True,
    sleep_time: float = 0.1
):
    """
    Loads the battery override PPO model created by test_20x20_battery_override,
    recreates the environment with the same battery overrides, and evaluates the model.
    """

    filename = "mine_20x20.txt"
    filepath = os.path.join(FIXED_GRID_DIR, filename)

    # --- Parse sensor positions from file
    sensor_positions = []
    with open(filepath, "r") as f:
        for r, line in enumerate(f):
            for c, char in enumerate(line.strip()):
                if char == "S":
                    sensor_positions.append((r, c))

    if len(sensor_positions) < 2:
        raise ValueError("Not enough sensors in the grid to run this test.")

    # Sort by row descending (bottom sensors last)
    sensor_positions_sorted = sorted(sensor_positions, key=lambda x: x[0], reverse=True)

    # Build battery overrides dict
    battery_overrides = {}
    bottom_two = sensor_positions_sorted[:2]
    rest = sensor_positions_sorted[2:]

    for pos in bottom_two:
        battery_overrides[pos] = 0.0
    for pos in rest:
        battery_overrides[pos] = 100.0

    # Create environment
    env = GridWorldEnv(grid_file=filename)

    # Model name used during training
    model_name = "battery_override_20x20"

    # Evaluate using train.py helper
    train.load_model_and_evaluate(
        model_filename=model_name,
        env=env,
        n_eval_episodes=episodes,
        sleep_time=sleep_time,
        render=render,
        verbose=verbose,
        reset_kwargs={"battery_overrides": battery_overrides}
    )

def simulate_battery_depletion(grid_file="mine_20x20.txt", max_steps=100_000):
    """
    Simulates environment until all sensor batteries deplete or max_steps is reached.
    Saves and plots battery levels over time for each sensor.
    """
    env = GridWorldEnv(grid_file)
    obs, _ = env.reset()
    step = 0
    battery_history = {pos: [] for pos in env.sensor_batteries}
    all_empty = False

    while step < max_steps and not all_empty:
        action = env.action_space.sample()
        obs, reward, terminated, truncated, info = env.step(action)

        for pos in battery_history:
            battery_history[pos].append(info["sensor_batteries"].get(pos, 0.0))

        all_empty = all(v <= 0.0 for v in info["sensor_batteries"].values())
        step += 1

    # Plot battery levels
    plt.figure(figsize=(10, 6))
    for pos, levels in battery_history.items():
        label = f"Sensor {pos}"
        plt.plot(range(len(levels)), levels, label=label)

    plt.xlabel("Timestep")
    plt.ylabel("Battery Level (%)")
    plt.title("Sensor Battery Depletion Over Time")
    plt.legend(loc='lower left', fontsize='small', ncol=2)
    plt.grid(True)
    plt.tight_layout()
    plt.show()

def test_observation_space():
    env = GridWorldEnv(grid_height=10, grid_width=10, obstacle_percentage=0.2, n_sensors=5)
    obs, _ = env.reset()

    print("\nObservation Length:", len(obs))
    print("Grid Dimensions:", env.n_rows, "x", env.n_cols)
    print("Sample Observation (first 100 values):")
    print(np.array(obs[:100]))

    # Count how many of each value type (just for sanity)
    unique, counts = np.unique(obs, return_counts=True)
    print("\nUnique values in observation and their counts:")
    for val, cnt in zip(unique, counts):
        print(f"Value {val:.2f}: {cnt} times")

def test_battery_half_split(grid_filename: str, timesteps: int,
                            episodes: int = 3, render: bool = True, verbose: bool = True):
    """
    Full pipeline: generate battery overrides, train model, and evaluate on the battery half-split scenario.
    Battery overrides are generated once and passed through.
    """
    grid_path = os.path.join(FIXED_GRID_DIR, grid_filename)
    battery_overrides = train.get_halfsplit_battery_overrides(grid_path)

    if verbose:
        print("Battery overrides for training and evaluation:")
        for k, v in battery_overrides.items():
            print(f"  Sensor at {k}: battery = {v}")

    model_name, _ = train.train_halfsplit_model(grid_filename, timesteps, battery_overrides)
    train.evaluate_halfsplit_model(model_name, grid_filename, battery_overrides,
                            episodes=episodes, render=render, verbose=verbose)

def evaluate_halfsplit_model(folder_name: str, grid_filename: str, battery_overrides: dict,
                            episodes: int = 3, render: bool = True, verbose: bool = True):
    """
    Evaluates a trained PPO model on a half-split battery scenario.
    Battery overrides must be passed explicitly.
    """
    reset_kwargs = {"battery_overrides": battery_overrides}

    if verbose:
        print(f"Evaluating model '{folder_name}' on grid '{grid_filename}' with battery overrides:")
        for sensor_pos, battery_level in battery_overrides.items():
            print(f"  Sensor at {sensor_pos}: battery = {battery_level}")

    # The environment will be created internally in load_model (called in load_model_and_evaluate),
    # so we don't necessarily need to create one here, unless for debug.
    
    train.load_model_and_evaluate(
        model_filename=folder_name,
        grid_file=grid_filename,
        reset_kwargs=reset_kwargs,
        n_eval_episodes=episodes,
        sleep_time=0.1,
        render=render,
        verbose=verbose
    )

def test_halfsplit_model(grid_file, episodes):
    model_name = f"battery_halfsplit_{grid_file.replace('.txt','')}" + "1"
    grid_path = os.path.join(FIXED_GRID_DIR, grid_file)
    battery_overrides = train.get_halfsplit_battery_overrides(grid_path)

    train.evaluate_halfsplit_model(
        folder_name=model_name,
        grid_filename=grid_file,
        battery_overrides=battery_overrides,
        episodes=20,
        render=True,
        verbose=True
    )

def render_halfsplit_models():
    # Reconstruct battery overrides
    grid_20 = "mine_20x20.txt"
    grid_100 = "mine_100x100.txt"

    path_20 = os.path.join(FIXED_GRID_DIR, grid_20)
    path_100 = os.path.join(FIXED_GRID_DIR, grid_100)

    overrides_20 = train.get_halfsplit_battery_overrides(path_20)
    overrides_100 = train.get_halfsplit_battery_overrides(path_100)

    # Evaluate the previously saved models
    train.evaluate_halfsplit_model(
        folder_name="battery_halfsplit_mine_20x201",
        grid_filename=grid_20,
        battery_overrides=overrides_20,
        episodes=100,
        render=True,
        verbose=True
    )

    '''
    train.evaluate_halfsplit_model(
        folder_name="battery_halfsplit_mine_100x100",
        grid_filename=grid_100,
        battery_overrides=overrides_100,
        episodes=5,
        render=True,
        verbose=True
    )
    '''

def evaluate_all_models(base_dir=SAVE_DIR, n_eval_episodes=10, render=True):
    """
    Evaluates all PPO models under each experiment in `base_dir`.
    """

    def extract_ppo_number(name):
        parts = name.split('_')
        return parts[1]
    
    if not os.path.exists(base_dir):
        raise FileNotFoundError(f"Directory {base_dir} not found")

    for experiment_name in os.listdir(base_dir):
        print("Processsing", experiment_name)
        experiment_path = os.path.join(base_dir, experiment_name)
        if not os.path.isdir(experiment_path):
            continue

        for ppo_run in sorted(os.listdir(experiment_path),
                              key=extract_ppo_number, reverse=True):
            print("    Processsing", ppo_run)
            ppo_path = os.path.join(experiment_path, ppo_run)
            model_path = os.path.join(ppo_path, "model.zip")

            if not os.path.isfile(model_path):
                continue

            # infer grid filename
            inferred_grid = experiment_name.split("reward_function")[0].rstrip("_") + ".txt" # need better way of inferring grid
            grid_file_path = os.path.join(FIXED_GRID_DIR, inferred_grid)

            if not os.path.exists(grid_file_path):
                print(f"Warning: Grid file {grid_file_path} not found. Skipping {ppo_path}")
                continue

            is_cnn = "cnn" in experiment_name.lower()

            try:
                print(f"\nEvaluating {ppo_path} using grid {inferred_grid} (CNN={is_cnn})...")
                model = train.load_model(ppo_path, grid_file=inferred_grid, is_cnn=is_cnn)
                env = GridWorldEnv(grid_file=inferred_grid, is_cnn=is_cnn)
                if is_cnn:
                    env = CustomGridCNNWrapper(env)
                train.evaluate_model(env, model, n_eval_episodes=n_eval_episodes, render=render)
            except Exception as e:
                print(f"Failed to evaluate {ppo_path}: {e}")

def train_all_models(timesteps: int = 1_000_000):
    """
    Trains PPO models with support for halfsplit battery overrides when
    specified
    """
    models_to_train = [
        # {"grid_file": "mine_20x20.txt", "is_cnn": False, "model_name": "battery_halfsplit_mine_20x20", "halfsplit": True},
        # {"grid_file": "mine_100x100.txt", "is_cnn": False, "model_name": "battery_halfsplit_mine_100x100", "halfsplit": True},
        # {"grid_file": "mine_100x100.txt", "is_cnn": True,  "model_name": "cnn_battery_halfsplit_mine_100x100", "halfsplit": True},
        #{"grid_file": "mine_20x20.txt", "is_cnn": True,  "model_name": "cnn_battery_halfsplit_mine_20x20", "halfsplit": True},
        #{"grid_file": "mine_20x20.txt", "is_cnn": False, "model_name": "mine_20x20_reward_function_b_higher_ent", "halfsplit": False},
<<<<<<< HEAD
        #{"grid_file": "mine_20x20.txt", "is_cnn": False, "model_name": "mine_20x20_reward_function_b_higher_ent_halfsplit", "halfsplit": True}
        #{"grid_file": "mine_20x20.txt", "is_cnn": False, "model_name": "mine_20x20_reward_function_b_lower_ent_large_battery", "halfsplit": False}
        {"grid_file": "mine_20x20.txt", "is_cnn": True, "model_name": "mine_20x20_reward_function_b_higher_ent_halfsplit_cnn", "halfsplit": False}
=======
         #{"grid_file": "mine_20x20.txt", "is_cnn": False, "model_name": "mine_20x20_reward_function_b_higher_ent_halfsplit", "halfsplit": True},
        {"grid_file": "mine_20x20.txt", "is_cnn": False, "model_name": "mine_20x20_reward_function_b_lower_ent_large_battery", "halfsplit": False}
>>>>>>> 43c637e5
    ]

    for config in models_to_train:
        print(f"\nTraining {config['model_name']} for {timesteps} timesteps on {config['grid_file']} (CNN={config['is_cnn']})")

        grid_path = os.path.join(FIXED_GRID_DIR, config["grid_file"])

        # compute battery overrides only if halfsplit flag is True
        battery_overrides = {}
        if config.get("halfsplit", False):
            battery_overrides = train.get_halfsplit_battery_overrides(grid_path)

        model_name, model = train.train_halfsplit_model(
            grid_filename=config["grid_file"],
            timesteps=timesteps,
            battery_overrides=battery_overrides,
            is_cnn=config["is_cnn"],
            folder_name=config["model_name"]
        )

        print(f"Finished training {model_name}\n")

def train_and_render_junk_model(grid_file: str = "mine_20x20.txt", is_cnn: bool = False, n_eval_episodes: int = 3):
    """
    Trains a quick junk PPO model and immediately renders it for evaluation.
    
    Args:
        grid_file (str): Filename of the grid in FIXED_GRID_DIR.
        is_cnn (bool): Whether to use CNN-based policy.
        n_eval_episodes (int): Number of episodes to evaluate with rendering.
    """
    print(f"\n[INFO] Training junk model on '{grid_file}' (CNN={is_cnn})...")
    
    # Train quick junk model and get experiment folder name
    experiment_base_folder = train.train_quick_junk_model(grid_file, is_cnn)
    base_path = os.path.join(SAVE_DIR, experiment_base_folder)
    latest_run_dir = get_latest_run_dir(base_path)
    
    print(f"[INFO] Loading junk model from '{latest_run_dir}'")

    # Load model from the saved experiment
    model = train.load_model(
        experiment_folder=latest_run_dir,
        grid_file=grid_file,
        is_cnn=is_cnn
    )

    # Prepare environment
    env = GridWorldEnv(grid_file=grid_file, is_cnn=is_cnn)
    if is_cnn:
        env = CustomGridCNNWrapper(env)

    print(f"[INFO] Rendering agent for {n_eval_episodes} episodes...\n")
    train.evaluate_model(
        env=env,
        model=model,
        n_eval_episodes=n_eval_episodes,
        render=True,
        verbose=True
    )<|MERGE_RESOLUTION|>--- conflicted
+++ resolved
@@ -476,14 +476,8 @@
         # {"grid_file": "mine_100x100.txt", "is_cnn": True,  "model_name": "cnn_battery_halfsplit_mine_100x100", "halfsplit": True},
         #{"grid_file": "mine_20x20.txt", "is_cnn": True,  "model_name": "cnn_battery_halfsplit_mine_20x20", "halfsplit": True},
         #{"grid_file": "mine_20x20.txt", "is_cnn": False, "model_name": "mine_20x20_reward_function_b_higher_ent", "halfsplit": False},
-<<<<<<< HEAD
-        #{"grid_file": "mine_20x20.txt", "is_cnn": False, "model_name": "mine_20x20_reward_function_b_higher_ent_halfsplit", "halfsplit": True}
-        #{"grid_file": "mine_20x20.txt", "is_cnn": False, "model_name": "mine_20x20_reward_function_b_lower_ent_large_battery", "halfsplit": False}
-        {"grid_file": "mine_20x20.txt", "is_cnn": True, "model_name": "mine_20x20_reward_function_b_higher_ent_halfsplit_cnn", "halfsplit": False}
-=======
          #{"grid_file": "mine_20x20.txt", "is_cnn": False, "model_name": "mine_20x20_reward_function_b_higher_ent_halfsplit", "halfsplit": True},
         {"grid_file": "mine_20x20.txt", "is_cnn": False, "model_name": "mine_20x20_reward_function_b_lower_ent_large_battery", "halfsplit": False}
->>>>>>> 43c637e5
     ]
 
     for config in models_to_train:
