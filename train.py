# train.py
from grid_env import *
from episode_callback import EpisodeStatsCallback
import os
import numpy as np
import gym
from stable_baselines3 import PPO, DQN, SAC
from stable_baselines3.common.env_util import make_vec_env
from stable_baselines3.common.vec_env import DummyVecEnv, VecFrameStack
from stable_baselines3.common.evaluation import evaluate_policy
from Qlearning import QLearningAgent
from torch.utils.tensorboard import SummaryWriter
import time
from constants import *
from plot_metrics import plot_all_metrics
from cnn_feature_extractor import CustomGridCNNWrapper, GridCNNExtractor

##==============================================================
## Cole's Experiments
##==============================================================
# different SB3 algorithms for training model
#-------------------------------------------
def train_PPO_model(grid_file: str, timesteps: int, model_name: str,
                    log_name: str = None, reset_kwargs: dict = None):
    if log_name is None:
        log_name = model_name

    env = GridWorldEnv(grid_file=grid_file)

    if reset_kwargs:
        env.reset(**reset_kwargs)
    else:
        env.reset()

    vec_env = DummyVecEnv([lambda: env])
    
    log_path = os.path.join(LOGS["ppo"], log_name)
    model_save_path = os.path.join(MODELS["ppo"], model_name)

    model = PPO(
        policy         = "MlpPolicy",
        env            = vec_env,
        learning_rate  = 3e-5,
        n_steps        = 2048,
        batch_size     = 2048,
        n_epochs       = 10,
        gamma          = 0.99,
        gae_lambda     = 0.95,
        clip_range     = 0.2,
        clip_range_vf  = 0.5,
        ent_coef       = 0.01,
        tensorboard_log= log_path,
        verbose        = 1,
        device         = "cuda"
    )

    callback = CustomTensorboardCallback()

    model.learn(total_timesteps=timesteps, callback=callback)
    
    model.save(model_save_path)
    print(f"\nPPO training complete. Model saved to {model_save_path} and logs to {log_path}")

    # generate graphs from csvs using chunked smoothing
    grid_area = env.n_rows * env.n_cols
    num_points = int(max(20, grid_area // 10))
    plots = plot_all_metrics(log_dir=log_path, num_points=num_points)
    
    print("\n=== Metrics Plots Generated ===")
    for csv_file, plot_list in plots.items():
        print(f"\n{csv_file}:")
        for p in plot_list:
            print(f"  {p}")
    
    return model

# training utils
#-------------------------------------------------
def load_model(model_path: str, env):
    if not os.path.exists(model_path + ".zip"):
        raise FileNotFoundError(f"Model file not found at: {model_path}.zip")

    vec_env = DummyVecEnv([lambda: env])
    model = PPO.load(model_path, env=vec_env)
    return model

def evaluate_model(env, model, n_eval_episodes=20, sleep_time=0.1, render: bool = True, verbose: bool = True, reset_kwargs=None):
    """
    Evaluate the model in the given environment for a number of episodes,
    printing agent's position, reward, and action at every timestep, and summarizing performance.
    """
    total_rewards = []
    total_steps = 0
    success_count = 0  # Track number of episodes where agent reached the goal

    for ep in range(n_eval_episodes):
        obs, _ = env.reset(**(reset_kwargs or {}))
        done = False
        ep_reward = 0.0
        step_num = 0
        reached_exit = False

        while not done:
            action, _ = model.predict(obs)
            obs, reward, terminated, truncated, info = env.step(action)
            ep_reward += reward
            done = terminated or truncated

            agent_pos = info.get('agent_pos', None)
            subrewards = info.get('subrewards', {})

            # Check for exit condition — adjust if your env tracks it differently
            reached_exit = bool(info.get("reward") == 400)

            if verbose:
                action_dir = ACTION_NAMES.get(int(action), f"Unknown({action})")
                print(f"Episode {ep + 1} Step {step_num}: Pos={agent_pos}, Action={action} ({action_dir}), Reward={reward:.2f}")
                if subrewards:
                    for name, val in subrewards.items():
                        print(f"  └─ {name}: {val:.2f}")

            if render:
                env.render_pygame()
                time.sleep(sleep_time)

            step_num += 1

        total_steps += step_num
        total_rewards.append(ep_reward)
        if reached_exit:
            success_count += 1

        if verbose:
            print(f"Episode {ep + 1} complete: Total Reward = {ep_reward:.2f}")

    mean_reward = sum(total_rewards) / n_eval_episodes
    success_rate = success_count / n_eval_episodes
    avg_steps = total_steps / n_eval_episodes

    print("\n=== Evaluation Summary ===")
    print(f"Total Episodes: {n_eval_episodes}")
    print(f"Reached Exit: {success_count}/{n_eval_episodes} ({success_rate:.1%})")
    print(f"Mean Reward: {mean_reward:.2f}")
    print(f"Average Steps per Episode: {avg_steps:.1f}")

def load_model_and_evaluate(model_filename: str, env, n_eval_episodes=20, sleep_time=0.1, render: bool = True, verbose: bool = True, reset_kwargs=None):
    """
    Load a model by filename and evaluate.
    """
    model_path = os.path.join(MODELS["ppo"], model_filename)
    model = load_model(model_path, env)
    evaluate_model(env, model, n_eval_episodes=n_eval_episodes, sleep_time=sleep_time, render=render, verbose=verbose, reset_kwargs=reset_kwargs)

def list_models():
    for f in os.listdir(MODELS["ppo"]):
        if f.endswith(".zip"):
            print(f)

<<<<<<< HEAD
##==============================================================
## Kush's Experiments
##==============================================================

def create_and_train_cnn_ppo_model(grid_file: str, total_timesteps: int = 100_000, save_path: str = "ppo_model", features_dim: int = 128) -> PPO:
    """
    Initializes PPO with a CNN feature extractor and applies a half-split battery override,
    where the top half of sensors get 100.0 and bottom half get 0.0.

    Args:
        grid_file (str): Grid layout filename.
        total_timesteps (int): Total number of timesteps to train.
        save_path (str): Where to save model checkpoints.
        features_dim (int): Output size of CNN feature extractor.

    Returns:
        PPO: Trained PPO model.
    """
    # Step 1: Determine battery override
    sensor_positions = []
    grid_path = os.path.join(FIXED_GRID_DIR, grid_file)
    
    with open(grid_path, "r") as f:
        for r, line in enumerate(f):
            for c, char in enumerate(line.strip()):
=======
def get_halfsplit_battery_overrides(grid_path: str) -> dict:
    """
    Returns a battery override dictionary where:
    - Top half of sensors have 100.0 battery
    - Bottom half of sensors have 0.0 battery
    """
    sensor_positions = []
    with open(grid_path, "r") as f:
        lines = [line.strip() for line in f]
        for r, line in enumerate(lines):
            for c, char in enumerate(line):
>>>>>>> 70e01371
                if char == SENSOR:
                    sensor_positions.append((r, c))

    if not sensor_positions:
<<<<<<< HEAD
        raise ValueError("No sensors found in grid file.")

    # Determine halfway row (based on max row)
    max_row = max(pos[0] for pos in sensor_positions)
    halfway_row = max_row // 2

    battery_overrides = {
        pos: 100.0 if pos[0] <= halfway_row else 0.0
        for pos in sensor_positions
    }

    print("Battery override applied (top = 100, bottom = 0):")
    for pos, val in battery_overrides.items():
        print(f"  {pos}: {val}")

    # Step 2: Create env with override
    env = GridWorldEnv(grid_file=grid_file, battery_overrides=battery_overrides)
    obs, _ = env.reset()

    wrapped_env = CustomGridCNNWrapper(env)
    vec_env = make_vec_env(lambda: wrapped_env, n_envs=1)

    # Step 3: Define CNN-based policy
    policy_kwargs = {
        "features_extractor_class": GridCNNExtractor,
        "features_extractor_kwargs": {"features_dim": features_dim},
        "net_arch": dict(pi=[64, 64], vf=[64, 64])
    }

    # Step 4: Train model
    model = PPO(
        "MlpPolicy",
        vec_env,
        policy_kwargs=policy_kwargs,
        learning_rate=3e-4,
        n_steps=2048,
        batch_size=64,
        n_epochs=10,
        gamma=0.99,
        gae_lambda=0.95,
        clip_range=0.2,
        ent_coef=0.01,
        verbose=1,
        device="cuda"
    )

    chunk_steps = total_timesteps // 10
    for i in range(1, 11):
        print(f"\nTraining chunk {i}/10: {chunk_steps} steps...")
        model.learn(total_timesteps=chunk_steps, reset_num_timesteps=False)

        # Save checkpoint
        checkpoint_path = f"{save_path}_{i * 10}pct"
        model.save(checkpoint_path)
        print(f"Saved checkpoint: {checkpoint_path}")

    return model
=======
        raise ValueError(f"No sensors found in: {grid_path}")

    n_rows = len(lines)
    mid_row = n_rows // 2

    battery_overrides = {
        (r, c): 100.0 if r < mid_row else 0.0
        for r, c in sensor_positions
    }

    return battery_overrides

def train_halfsplit_model(grid_filename: str, timesteps: int, battery_overrides: dict):
    """
    Trains a PPO model using the half-split battery override.
    """
    model_name = f"battery_halfsplit_{grid_filename.replace('.txt','')}"
    reset_kwargs = {"battery_overrides": battery_overrides}

    model = train_PPO_model(
        grid_file=grid_filename,
        timesteps=timesteps,
        model_name=model_name,
        reset_kwargs=reset_kwargs
    )

    return model_name, model

def evaluate_halfsplit_model(model_name: str, grid_filename: str, battery_overrides: dict,
                             episodes: int = 3, render: bool = True, verbose: bool = True):
    """
    Evaluates a trained PPO model on a half-split battery scenario.
    Battery overrides must be passed explicitly.
    """
    env = GridWorldEnv(grid_file=grid_filename)
    reset_kwargs = {"battery_overrides": battery_overrides}

    if verbose:
        print(f"Evaluating model '{model_name}' on grid '{grid_filename}' with battery overrides:")
        for sensor_pos, battery_level in battery_overrides.items():
            print(f"  Sensor at {sensor_pos}: battery = {battery_level}")

    load_model_and_evaluate(
        model_filename=model_name,
        env=env,
        n_eval_episodes=episodes,
        sleep_time=0.1,
        render=render,
        verbose=verbose,
        reset_kwargs=reset_kwargs
    )
>>>>>>> 70e01371
<|MERGE_RESOLUTION|>--- conflicted
+++ resolved
@@ -156,7 +156,6 @@
         if f.endswith(".zip"):
             print(f)
 
-<<<<<<< HEAD
 ##==============================================================
 ## Kush's Experiments
 ##==============================================================
@@ -182,7 +181,6 @@
     with open(grid_path, "r") as f:
         for r, line in enumerate(f):
             for c, char in enumerate(line.strip()):
-=======
 def get_halfsplit_battery_overrides(grid_path: str) -> dict:
     """
     Returns a battery override dictionary where:
@@ -194,70 +192,10 @@
         lines = [line.strip() for line in f]
         for r, line in enumerate(lines):
             for c, char in enumerate(line):
->>>>>>> 70e01371
                 if char == SENSOR:
                     sensor_positions.append((r, c))
 
     if not sensor_positions:
-<<<<<<< HEAD
-        raise ValueError("No sensors found in grid file.")
-
-    # Determine halfway row (based on max row)
-    max_row = max(pos[0] for pos in sensor_positions)
-    halfway_row = max_row // 2
-
-    battery_overrides = {
-        pos: 100.0 if pos[0] <= halfway_row else 0.0
-        for pos in sensor_positions
-    }
-
-    print("Battery override applied (top = 100, bottom = 0):")
-    for pos, val in battery_overrides.items():
-        print(f"  {pos}: {val}")
-
-    # Step 2: Create env with override
-    env = GridWorldEnv(grid_file=grid_file, battery_overrides=battery_overrides)
-    obs, _ = env.reset()
-
-    wrapped_env = CustomGridCNNWrapper(env)
-    vec_env = make_vec_env(lambda: wrapped_env, n_envs=1)
-
-    # Step 3: Define CNN-based policy
-    policy_kwargs = {
-        "features_extractor_class": GridCNNExtractor,
-        "features_extractor_kwargs": {"features_dim": features_dim},
-        "net_arch": dict(pi=[64, 64], vf=[64, 64])
-    }
-
-    # Step 4: Train model
-    model = PPO(
-        "MlpPolicy",
-        vec_env,
-        policy_kwargs=policy_kwargs,
-        learning_rate=3e-4,
-        n_steps=2048,
-        batch_size=64,
-        n_epochs=10,
-        gamma=0.99,
-        gae_lambda=0.95,
-        clip_range=0.2,
-        ent_coef=0.01,
-        verbose=1,
-        device="cuda"
-    )
-
-    chunk_steps = total_timesteps // 10
-    for i in range(1, 11):
-        print(f"\nTraining chunk {i}/10: {chunk_steps} steps...")
-        model.learn(total_timesteps=chunk_steps, reset_num_timesteps=False)
-
-        # Save checkpoint
-        checkpoint_path = f"{save_path}_{i * 10}pct"
-        model.save(checkpoint_path)
-        print(f"Saved checkpoint: {checkpoint_path}")
-
-    return model
-=======
         raise ValueError(f"No sensors found in: {grid_path}")
 
     n_rows = len(lines)
@@ -308,5 +246,4 @@
         render=render,
         verbose=verbose,
         reset_kwargs=reset_kwargs
-    )
->>>>>>> 70e01371
+    )