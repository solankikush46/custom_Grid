--- conflicted
+++ resolved
@@ -25,11 +25,7 @@
     #test_render_junk_model("mine_20x20.txt")
     #train_and_render_junk_model()
     train_all_models(1_000_000)
-<<<<<<< HEAD
-    #evaluate_all_models(n_eval_episodes=20, render=True)
-=======
     #evaluate_all_models(n_eval_episodes=10000, render=True, verbose=True)
->>>>>>> c8d36a04
     
 if __name__ == "__main__":
     ensure_directories_exist()
