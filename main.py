--- conflicted
+++ resolved
@@ -15,13 +15,10 @@
 def main():
     #test_manual_control("mine_100x100.txt")
     #generate_all_plots(rolling_window=50_000)
-<<<<<<< HEAD
     #train_all_models(1_000_000)
     evaluate_all_models(n_eval_episodes=10_000, render=False, verbose=False, dos=["mine_50x50__reward_6"])
-=======
     train_all_models(1_000_000)
     evaluate_all_models(n_eval_episodes=10000, render=True, verbose=True, dos=["higher_alpha"])
->>>>>>> f827d111
     
 if __name__ == "__main__":
     ensure_directories_exist()
