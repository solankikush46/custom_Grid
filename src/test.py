# test.py

import time
import os
from src.grid_env import GridWorldEnv
from src.constants import *
import src.train as train
import src.grid_gen as grid_gen
import matplotlib.pyplot as plt
from src.cnn_feature_extractor import CustomGridCNNWrapper, GridCNNExtractor
from src.plot_metrics import *
from src.reward_functions import *
import re

def test_manual_control(grid_file: str = "mine_20x20.txt"):
    """
    Launch manual control mode for the specified grid file.
    """
    env = GridWorldEnv(grid_file=grid_file, reward_fn=get_reward_d)
    env.manual_control_loop()  

def generate_grid(rows: int, cols: int, obstacle_percentage: float,
                  n_sensors: int=0, filename: str = None
                  ) -> str:
    '''
    Generates and saves a grid file, returning the filename
    '''
    if filename is None:
        filename = f"grid_{rows}x{cols}_{int(obstacle_percentage * 100)}p.txt"
    save_path = os.path.join(FIXED_GRID_DIR, filename)

    grid_gen.gen_and_save_grid(
        rows=rows,
        cols=cols,
        obstacle_percentage=obstacle_percentage,
        n_sensors=n_sensors,
        place_agent=False,
        save_path=save_path
    )

    return filename

def simulate_battery_depletion(grid_file="mine_20x20.txt", max_steps=100_000):
    """
    Simulates environment until all sensor batteries deplete or max_steps is reached.
    Saves and plots battery levels over time for each sensor.
    """
    env = GridWorldEnv(grid_file)
    obs, _ = env.reset()
    step = 0
    battery_history = {pos: [] for pos in env.sensor_batteries}
    all_empty = False

    while step < max_steps and not all_empty:
        action = env.action_space.sample()
        obs, reward, terminated, truncated, info = env.step(action)

        for pos in battery_history:
            battery_history[pos].append(info["sensor_batteries"].get(pos, 0.0))

        all_empty = all(v <= 0.0 for v in info["sensor_batteries"].values())
        step += 1

    # Plot battery levels
    plt.figure(figsize=(10, 6))
    for pos, levels in battery_history.items():
        label = f"Sensor {pos}"
        plt.plot(range(len(levels)), levels, label=label)

    plt.xlabel("Timestep")
    plt.ylabel("Battery Level (%)")
    plt.title("Sensor Battery Depletion Over Time")
    plt.legend(loc='lower left', fontsize='small', ncol=2)
    plt.grid(True)
    plt.tight_layout()
    plt.show()

def test_observation_space():
    env = GridWorldEnv(grid_height=10, grid_width=10, obstacle_percentage=0.2, n_sensors=5)
    obs, _ = env.reset()

    print("\nObservation Length:", len(obs))
    print("Grid Dimensions:", env.n_rows, "x", env.n_cols)
    print("Sample Observation (first 100 values):")
    print(np.array(obs[:100]))

    # Count how many of each value type (just for sanity)
    unique, counts = np.unique(obs, return_counts=True)
    print("\nUnique values in observation and their counts:")
    for val, cnt in zip(unique, counts):
        print(f"Value {val:.2f}: {cnt} times")

def best_matching_grid(experiment_name: str, grid_dir: str) -> str:
    grid_name = experiment_name.split("__")[0] + ".txt"
    print(grid_name)
    grid_file_path = os.path.join(grid_dir, grid_name)
    if not os.path.exists(grid_file_path):
        raise FileNotFoundError(f"Grid file not found: {grid_file_path}")
    return grid_name

def evaluate_ppo_run(ppo_path, experiment_name, n_eval_episodes, render, verbose):
    inferred_grid = best_matching_grid(experiment_name, FIXED_GRID_DIR)
    grid_file_path = os.path.join(FIXED_GRID_DIR, inferred_grid)

    is_cnn = "cnn" in experiment_name.lower()
    is_halfsplit = "halfsplit" in experiment_name.lower()

    print(f"\nEvaluating {ppo_path} using grid {inferred_grid} (CNN={is_cnn}, Halfsplit={is_halfsplit})...")

    reset_kwargs = {}
    if is_halfsplit:
        battery_overrides = get_halfsplit_battery_overrides(grid_file_path)
        reset_kwargs["battery_overrides"] = battery_overrides

    model = train.load_model(ppo_path, grid_file=inferred_grid, is_cnn=is_cnn, reset_kwargs=reset_kwargs)
    env = model.get_env().envs[0]

    train.evaluate_model(env, model, n_eval_episodes=n_eval_episodes, render=render, halfsplit=is_halfsplit, verbose=verbose)

def evaluate_all_models(base_dir=SAVE_DIR, n_eval_episodes=10, render=True, verbose=True, dos=[]):
    """
    Evaluates all PPO models under each experiment in `base_dir`.
    """
    def extract_ppo_number(name):
        try:
            return int(name.split('_')[-1])
        except ValueError:
            return -1

    if not os.path.exists(base_dir):
        raise FileNotFoundError(f"Directory {base_dir} not found")

    for experiment_name in os.listdir(base_dir):
        experiment_path = os.path.join(base_dir, experiment_name)
        if not os.path.isdir(experiment_path):
            continue

        print("Processing", experiment_name)

        for ppo_run in sorted(os.listdir(experiment_path), key=extract_ppo_number, reverse=True):
            ppo_path = os.path.join(experiment_path, ppo_run)
            model_path = os.path.join(ppo_path, "model.zip")

            if not os.path.isfile(model_path):
                continue

            flag = False
            for do in dos:
                if not do in ppo_path:
                    print("ignoring", ppo_path)
                    flag = True
                    break
            if flag:
                continue

            evaluate_ppo_run(ppo_path, experiment_name, n_eval_episodes, render, verbose)

def train_all_models(timesteps: int = 1_000_000):
    """
    Trains PPO models with support for halfsplit battery overrides when
    specified. This version runs without a try-except block and will
    halt on any error.
    """
    def attach_model_names(model_configs):
        for config in model_configs:
            grid_name = os.path.splitext(config["grid_file"])[0]
            reward_fn_name = config.get("reward_fn").__name__ if config.get("reward_fn") else "unknown_reward"
            reward_name = reward_fn_name.replace("get_", "")
            arch = config.get("arch", "unknown_arch")
            att_tag = "att"
            
            # Add 'cnn' if arch is specified
            cnn_tag = "cnn" if arch is not None else ""

            # Construct model_name with optional cnn tag
            if att_tag:
                model_name = f"{grid_name}__{reward_name}__{arch}__{cnn_tag}_{att_tag}"
            elif cnn_tag:
                model_name = f"{grid_name}__{reward_name}__{arch}__{cnn_tag}"
            else:
                model_name = f"{grid_name}__{reward_name}"

            
            if config.get("tag"):
                model_name += f"__{config['tag']}"

            config["model_name"] = model_name
            
    models_to_train = [
<<<<<<< HEAD
        {"grid_file": "mine_20x20.txt", "arch": None, "halfsplit": False, "reward_fn": get_reward_6},
         {"grid_file": "mine_30x30.txt", "arch": None, "halfsplit": False, "reward_fn": get_reward_6},
        {"grid_file": "mine_50x50.txt", "arch": None, "halfsplit": False, "reward_fn": get_reward_6},
        {"grid_file": "mine_100x100.txt", "arch": None, "halfsplit": False, "reward_fn": get_reward_6},
=======
        #{"grid_file": "a_50x50.txt", "arch": "seq", "halfsplit": False, "reward_fn": get_reward_e3, "is_cnn": True, "is_att": True, "tag": "8_frames"},
        {"grid_file": "a_50x50.txt", "arch": "seq", "halfsplit": False, "reward_fn": get_reward_e3, "is_cnn": True, "is_att": True, "tag": "transformer_pool_v3"},
>>>>>>> fbb244e6
    ]

    attach_model_names(models_to_train)

    for config in models_to_train:
        print(f"\nTraining {config['model_name']} for {timesteps} timesteps on {config['grid_file']} (arch={config.get('arch')})")

        grid_path = os.path.join(FIXED_GRID_DIR, config["grid_file"])

        # Compute battery overrides only if halfsplit flag is True
        battery_overrides = {}
        if config.get("halfsplit", False):
            battery_overrides = train.get_halfsplit_battery_overrides(grid_path)

        model = train.train_PPO_model(
            reward_fn=config.get("reward_fn"),
            grid_file=config["grid_file"],
            timesteps=timesteps,
            reset_kwargs={"battery_overrides": battery_overrides} if battery_overrides else {},
            arch=config.get("arch"),
            folder_name=config["model_name"],
            battery_truncation=True
        )
    
        print(f"Finished training {config['model_name']}")

def train_and_render_junk_model(grid_file: str = "mine_20x20.txt", is_cnn: bool = False, n_eval_episodes: int = 3):
    """
    Trains a quick junk PPO model and immediately renders it for evaluation.
    
    Args:
        grid_file (str): Filename of the grid in FIXED_GRID_DIR.
        is_cnn (bool): Whether to use CNN-based policy.
        n_eval_episodes (int): Number of episodes to evaluate with rendering.
    """
    print(f"\n[INFO] Training junk model on '{grid_file}' (CNN={is_cnn})...")
    
    # Train quick junk model and get experiment folder name
    experiment_base_folder = train.train_quick_junk_model(grid_file, is_cnn)
    base_path = os.path.join(SAVE_DIR, experiment_base_folder)
    latest_run_dir = get_latest_run_dir(base_path)
    
    print(f"[INFO] Loading junk model from '{latest_run_dir}'")

    # Load model from the saved experiment
    model = train.load_model(
        experiment_folder=latest_run_dir,
        grid_file=grid_file,
        is_cnn=is_cnn
    )

    # Prepare environment
    env = GridWorldEnv(grid_file=grid_file, is_cnn=is_cnn)
    if is_cnn:
        env = CustomGridCNNWrapper(env)

    print(f"[INFO] Rendering agent for {n_eval_episodes} episodes...\n")
    train.evaluate_model(
        env=env,
        model=model,
        n_eval_episodes=n_eval_episodes,
        render=True,
        verbose=True
    )<|MERGE_RESOLUTION|>--- conflicted
+++ resolved
@@ -187,15 +187,8 @@
             config["model_name"] = model_name
             
     models_to_train = [
-<<<<<<< HEAD
-        {"grid_file": "mine_20x20.txt", "arch": None, "halfsplit": False, "reward_fn": get_reward_6},
-         {"grid_file": "mine_30x30.txt", "arch": None, "halfsplit": False, "reward_fn": get_reward_6},
-        {"grid_file": "mine_50x50.txt", "arch": None, "halfsplit": False, "reward_fn": get_reward_6},
-        {"grid_file": "mine_100x100.txt", "arch": None, "halfsplit": False, "reward_fn": get_reward_6},
-=======
         #{"grid_file": "a_50x50.txt", "arch": "seq", "halfsplit": False, "reward_fn": get_reward_e3, "is_cnn": True, "is_att": True, "tag": "8_frames"},
         {"grid_file": "a_50x50.txt", "arch": "seq", "halfsplit": False, "reward_fn": get_reward_e3, "is_cnn": True, "is_att": True, "tag": "transformer_pool_v3"},
->>>>>>> fbb244e6
     ]
 
     attach_model_names(models_to_train)
