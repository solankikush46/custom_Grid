--- conflicted
+++ resolved
@@ -81,16 +81,8 @@
                 self.static_grid[x, y] = 'S'
 
         pygame.init()
-<<<<<<< HEAD
         self.fixed_window_size = 750
-=======
-        self.fixed_window_size = 700
-<<<<<<< HEAD
         self.cell_size = self.fixed_window_size // max(self.grid_width, self.grid_height)
-=======
->>>>>>> 4dafcf5fc669ef00c4c37b694e826045642d30a8
-        self.cell_size = self.fixed_window_size // self.grid_size
->>>>>>> cf54c195
         self.screen = pygame.display.set_mode((self.fixed_window_size, self.fixed_window_size))
         pygame.display.set_caption("GridWorld Visualization")
         self.font = pygame.font.SysFont("Arial", max(10, self.cell_size // 3))
